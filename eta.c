--- conflicted
+++ resolved
@@ -381,13 +381,8 @@
 	if (je->m_rate[0] || je->m_rate[1] || je->t_rate[0] || je->t_rate[1]) {
 		char *tr, *mr;
 
-<<<<<<< HEAD
-		mr = num2str(je->m_rate[0] + je->m_rate[1], 4, 0, i2p);
-		tr = num2str(je->t_rate[0] + je->t_rate[1], 4, 0, i2p);
-=======
-		mr = num2str(je->m_rate, 4, 0, je->is_pow2);
-		tr = num2str(je->t_rate, 4, 0, je->is_pow2);
->>>>>>> b7f05eb0
+		mr = num2str(je->m_rate[0] + je->m_rate[1], 4, 0, je->is_pow2);
+		tr = num2str(je->t_rate[0] + je->t_rate[1], 4, 0, je->is_pow2);
 		p += sprintf(p, ", CR=%s/%s KB/s", tr, mr);
 		free(tr);
 		free(mr);

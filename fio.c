--- conflicted
+++ resolved
@@ -37,76 +37,14 @@
 #include "client.h"
 #include "server.h"
 
-<<<<<<< HEAD
-=======
-uintptr_t page_mask;
-uintptr_t page_size;
-
-static int endian_check(void)
-{
-	union {
-		uint8_t c[8];
-		uint64_t v;
-	} u;
-	int le = 0, be = 0;
-
-	u.v = 0x12;
-	if (u.c[7] == 0x12)
-		be = 1;
-	else if (u.c[0] == 0x12)
-		le = 1;
-
-#if defined(CONFIG_LITTLE_ENDIAN)
-	if (be)
-		return 1;
-#elif defined(CONFIG_BIG_ENDIAN)
-	if (le)
-		return 1;
-#else
-	return 1;
-#endif
-
-	if (!le && !be)
-		return 1;
-
-	return 0;
-}
-
->>>>>>> 798827c8
 int main(int argc, char *argv[], char *envp[])
 {
 	if (initialize_fio(envp))
 		return 1;
-<<<<<<< HEAD
-=======
-	}
 
 #if !defined(CONFIG_GETTIMEOFDAY) && !defined(CONFIG_CLOCK_GETTIME)
 #error "No available clock source!"
 #endif
-
-	arch_init(envp);
-
-	sinit();
-
-	/*
-	 * We need locale for number printing, if it isn't set then just
-	 * go with the US format.
-	 */
-	if (!getenv("LC_NUMERIC"))
-		setlocale(LC_NUMERIC, "en_US");
-
-	ps = sysconf(_SC_PAGESIZE);
-	if (ps < 0) {
-		log_err("Failed to get page size\n");
-		return 1;
-	}
-
-	page_size = ps;
-	page_mask = ps - 1;
-
-	fio_keywords_init();
->>>>>>> 798827c8
 
 	if (parse_options(argc, argv))
 		return 1;
